import json
import io
from os import path
import logging
from ipwhois.tests import TestCommon
from ipwhois.exceptions import (ASNRegistryError, ASNLookupError,
                                ASNParseError)
from ipwhois.net import Net
from ipwhois.asn import (IPASN, ASNOrigin, ASN_ORIGIN_WHOIS, ASN_ORIGIN_HTTP,
                         NetError)

LOG_FORMAT = ('[%(asctime)s] [%(levelname)s] [%(filename)s:%(lineno)s] '
              '[%(funcName)s()] %(message)s')
logging.basicConfig(level=logging.DEBUG, format=LOG_FORMAT)
log = logging.getLogger(__name__)


class TestIPASN(TestCommon):

    def test_IPASN(self):

        self.assertRaises(NetError, IPASN, 'a')

    def test_parse_fields_dns(self):

        data = '"15169 | 74.125.225.0/24 | US | arin | 2007-03-13"'
        net = Net('74.125.225.229')
        ipasn = IPASN(net)
        try:
            self.assertIsInstance(ipasn.parse_fields_dns(data), dict)
        except AssertionError as e:
            raise e
        except Exception as e:
            self.fail('Unexpected exception raised: {0}'.format(e))

        data = '"15169 | 74.125.225.0/24 | US | random | 2007-03-13"'
        self.assertRaises(ASNRegistryError, ipasn.parse_fields_dns, data)

        data = ''
        self.assertRaises(ASNParseError, ipasn.parse_fields_dns, data)

    def test_parse_fields_verbose_dns(self):

        data = '"15169 | US | arin | 2007-03-13 | GOOGLE - Google Inc., US"'
        net = Net('74.125.225.229')
        ipasn = IPASN(net)
        try:
            self.assertIsInstance(ipasn.parse_fields_verbose_dns(data), dict)
        except AssertionError as e:
            raise e
        except Exception as e:
            self.fail('Unexpected exception raised: {0}'.format(e))

        data = '"15169 | US | random | 2007-03-13 | GOOGLE - Google Inc., US"'
        self.assertRaises(ASNRegistryError, ipasn.parse_fields_verbose_dns,
                          data)

        data = ''
        self.assertRaises(ASNParseError, ipasn.parse_fields_verbose_dns, data)

    def test_parse_fields_whois(self):

        data = ('15169   | 74.125.225.229   | 74.125.225.0/24     | US | arin'
                '     | 2007-03-13 | GOOGLE - Google Inc., US')
        net = Net('74.125.225.229')
        ipasn = IPASN(net)
        try:
            self.assertIsInstance(ipasn.parse_fields_whois(data), dict)
        except AssertionError as e:
            raise e
        except Exception as e:
            self.fail('Unexpected exception raised: {0}'.format(e))

        data = ('15169   | 74.125.225.229   | 74.125.225.0/24     | US | rdm'
                '     | 2007-03-13 | GOOGLE - Google Inc., US')
        self.assertRaises(ASNRegistryError, ipasn.parse_fields_whois, data)

        data = '15169   | 74.125.225.229   | 74.125.225.0/24     | US'
        self.assertRaises(ASNParseError, ipasn.parse_fields_whois, data)

    def test_parse_fields_http(self):

        data = {
            'nets': {
                'net': {
                    'orgRef': {
                        '@handle': 'APNIC'
                    }
                }
            }
        }
        net = Net('1.2.3.4')
        ipasn = IPASN(net)
        try:
            self.assertIsInstance(ipasn.parse_fields_http(response=data),
                                  dict)
        except AssertionError as e:
            raise e
        except Exception as e:
            self.fail('Unexpected exception raised: {0}'.format(e))

        data['nets']['net']['orgRef']['@handle'] = 'RIPE'
        try:
            self.assertIsInstance(ipasn.parse_fields_http(response=data),
                                  dict)
        except AssertionError as e:
            raise e
        except Exception as e:
            self.fail('Unexpected exception raised: {0}'.format(e))

        data['nets']['net']['orgRef']['@handle'] = 'DNIC'
        try:
            self.assertIsInstance(ipasn.parse_fields_http(response=data),
                                  dict)
        except AssertionError as e:
            raise e
        except Exception as e:
            self.fail('Unexpected exception raised: {0}'.format(e))

        data['nets']['net']['orgRef']['@handle'] = 'INVALID'
        try:
            self.assertRaises(ASNRegistryError, ipasn.parse_fields_http,
                              response=data)
        except AssertionError as e:
            raise e
        except Exception as e:
            self.fail('Unexpected exception raised: {0}'.format(e))

        data = ''
        try:
            self.assertRaises(ASNRegistryError, ipasn.parse_fields_http,
                              response=data)
        except AssertionError as e:
            raise e
        except Exception as e:
            self.fail('Unexpected exception raised: {0}'.format(e))

    def test_lookup(self):
        data_dir = path.dirname(__file__)

        with io.open(str(data_dir) + '/asn.json', 'r') as \
                data_file:
            data = json.load(data_file)

        for key, val in data.items():

            log.debug('Testing: {0}'.format(key))
            net = Net(key)
            obj = IPASN(net)

            try:

                self.assertIsInstance(obj.lookup(), dict)
                self.assertIsInstance(obj.lookup(asn_alts=['http']), dict)

            except AssertionError as e:

                raise e

            except Exception as e:

                self.fail('Unexpected exception raised: {0}'.format(e))


class TestASNOrigin(TestCommon):

    def test__ASNOrigin(self):

        self.assertRaises(NetError, ASNOrigin, 'a')

    def test__ASNOriginLookup(self):

        data_dir = path.dirname(__file__)

        with io.open(str(data_dir) + '/asn.json', 'r') as \
                data_file:
            data = json.load(data_file)

        for key, val in data.items():

            log.debug('Testing: {0}'.format(key))
            net = Net(key)
            obj = ASNOrigin(net)

            try:

                self.assertIsInstance(obj.lookup(asn=val['asn'],
                                                 inc_raw=True,
                                                 response=val['response']),
                                      dict)

            except AssertionError as e:

                raise e

            except Exception as e:

                self.fail('Unexpected exception raised: {0}'.format(e))

    def test_parse_fields(self):

        net = Net('74.125.225.229')
        obj = ASNOrigin(net)

        # No exception raised, but should provide code coverage for if regex
        # groups are messed up.
        tmp_dict = ASN_ORIGIN_WHOIS['radb']['fields']
        tmp_dict['route'] = r'(route):[^\S\n]+(?P<val1>.+?)\n'
        obj.parse_fields(
            response="\nroute:        66.249.64.0/20\n",
            fields_dict=tmp_dict
        )

        obj.parse_fields(
            response="\nchanged:        noc@google.com 20110301\n",
            fields_dict=ASN_ORIGIN_WHOIS['radb']['fields']
        )

        multi_net_response = (
            '\n\nroute:      66.249.64.0/20'
            '\ndescr:      Google'
            '\norigin:     AS15169'
            '\nnotify:     noc@google.com'
            '\nmnt-by:     MAINT-AS15169'
            '\nchanged:    noc@google.com 20110301'
            '\nsource:     RADB'
            '\n\nroute:      66.249.80.0/20'
            '\ndescr:      Google'
            '\norigin:     AS15169'
            '\nnotify:     noc@google.com'
            '\nmnt-by:     MAINT-AS15169'
            '\nchanged:    noc@google.com 20110301'
            '\nsource:     RADB'
            '\n\n'
        )
        obj.parse_fields(
            response=multi_net_response,
            fields_dict=ASN_ORIGIN_WHOIS['radb']['fields']
        )

    def test__get_nets_radb(self):

        net = Net('74.125.225.229')
        obj = ASNOrigin(net)

        # No exception raised, but should provide code coverage for multiple
        # network scenarios and CIDR invalid IP ValueError.
        multi_net_response = (
            '\n\nroute:      66.249.64.0/20'
            '\ndescr:      Google'
            '\norigin:     AS15169'
            '\nnotify:     noc@google.com'
            '\nmnt-by:     MAINT-AS15169'
            '\nchanged:    noc@google.com 20110301'
            '\nsource:     RADB'
            '\n\nroute:      66.249.80.0/20'
            '\ndescr:      Google'
            '\norigin:     AS15169'
            '\nnotify:     noc@google.com'
            '\nmnt-by:     MAINT-AS15169'
            '\nchanged:    noc@google.com 20110301'
            '\nsource:     RADB'
            '\n\n'
        )
        obj.get_nets_radb(multi_net_response)

<<<<<<< HEAD
        self.assertEqual(obj._get_nets_radb(multi_net_response, is_http=True),
                         [{'cidr': '66.249.64.0/20', 'description': None, 'maintainer': None, 'updated': None,
                           'source': None, 'start': 2, 'end': 29},
                          {'cidr': '66.249.80.0/20', 'description': None, 'maintainer': None, 'updated': None,
                           'source': None, 'start': 175, 'end': 202}])
=======
        self.assertEqual(obj.get_nets_radb(multi_net_response, is_http=True),
                         [])
>>>>>>> e95ec115

        net = Net('2001:43f8:7b0::')
        obj = ASNOrigin(net)

        multi_net_response = (
            '\n\nroute6:         2001:43f8:7b0::/48'
            '\ndescr:          KIXP Nairobi Management Network'
            '\norigin:         AS37578'
            '\norg:            ORG-TA38-AFRINIC'
            '\nmnt-by:         TESPOK-MNT'
            '\nchanged:        ***@isoc.org 20160721'
            '\nsource:         AFRINIC'
            '\n\n'
        )
        self.assertEquals(
            obj.get_nets_radb(multi_net_response),
            [{
                'updated': None,
                'maintainer': None,
                'description': None,
                'start': 2,
                'source': None,
                'end': 36,
                'cidr': '2001:43f8:7b0::/48'
            }]
        )<|MERGE_RESOLUTION|>--- conflicted
+++ resolved
@@ -264,16 +264,11 @@
         )
         obj.get_nets_radb(multi_net_response)
 
-<<<<<<< HEAD
-        self.assertEqual(obj._get_nets_radb(multi_net_response, is_http=True),
+        self.assertEqual(obj.get_nets_radb(multi_net_response, is_http=True),
                          [{'cidr': '66.249.64.0/20', 'description': None, 'maintainer': None, 'updated': None,
                            'source': None, 'start': 2, 'end': 29},
                           {'cidr': '66.249.80.0/20', 'description': None, 'maintainer': None, 'updated': None,
                            'source': None, 'start': 175, 'end': 202}])
-=======
-        self.assertEqual(obj.get_nets_radb(multi_net_response, is_http=True),
-                         [])
->>>>>>> e95ec115
 
         net = Net('2001:43f8:7b0::')
         obj = ASNOrigin(net)
